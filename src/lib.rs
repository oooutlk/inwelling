// Copyright 2018 oooutlk@outlook.com. See the COPYRIGHT
// file at the top-level directory of this distribution.
//
// Licensed under the Apache License, Version 2.0 <LICENSE-APACHE or
// http://www.apache.org/licenses/LICENSE-2.0> or the MIT license
// <LICENSE-MIT or http://opensource.org/licenses/MIT>, at your
// option. This file may not be copied, modified, or distributed
// except according to those terms.

//! # Project Goal
//!
//! To provide a mechanism for upstream crates to collect information from
//! downstream crates.
//!
//! # Information collected from downstream crates
//!
//! Invoking `collect_downstream()` will collect the following information from
//! crates which called `inwelling::to()` in its `build.rs`.
//!
//! - Package name.
//!
//! - Metadata defined in `Cargo.toml`.
//!
//! - Manifest paths of `Cargo.toml`.
//!
//! - Source file paths(optional). Call `collect_downstream()` with the argument
//! `inwelling::Opt::dump_rs_paths == true` to collect.
//!
//! # Quickstart
//!
//! 1. The upstream crate e.g. `crate foo` calls `inwelling::collect_downstream()`
//!    in its `build.rs` and do whatever it want to generate APIs for downstream.
//!
//! 2. The downstream crate e.g. `crate bar` calls `inwelling::to()` in its
//!    `build.rs`.
//!
//!    ```rust,no_run
//!    // build.rs
//!    fn main() { inwelling::to( "foo" ); }
//!    ```
//!
//!    To send some metadata to upstream `crate foo`, encode them in `Cargo.toml`'s
//!    package metadata.
//!
//!    ```toml
//!    [package.metadata.inwelling.foo]
//!    answer = { type = "integer", value = "42" }
//!    ```

use std::{
    collections::{HashMap, HashSet},
    env,
    fs::{self, File},
    io::Write,
    path::{Path, PathBuf},
};

/// Information collected from downstream crates.
#[derive( Debug )]
pub struct Downstream {
    pub packages : Vec<Package>,
}

impl Default for Downstream {
    fn default() -> Self {
        Downstream{ packages: Vec::new() }
    }
}

/// Information collected from one downstream crate. Including:
///
/// - Package name.
///
/// - Cargo.toml file' path.
///
/// - metadata from `[package.metadata.inwelling.*]` section in Cargo.toml file.
///
/// - Optional .rs file paths.
#[derive( Debug )]
pub struct Package {
    /// name of the package which called `inwelling::to()` in its `build.rs`.
    pub name     : String,
    /// path of `Cargo.toml`.
    pub manifest : PathBuf,
    /// metadata represented in Toml.
    pub metadata : toml::Value,
    /// .rs files under src/, examples/ and tests/ directories if `dump_rs_file`
    /// is true, otherwise `None`.
    pub rs_paths : Option<Vec<PathBuf>>,
}

fn scan_rs_paths( current_dir: impl AsRef<Path>, rs_paths: &mut Vec<PathBuf> ) {
    if let Ok( entries ) = current_dir.as_ref().read_dir() {
        for entry in entries {
            if let Ok( entry ) = entry {
                let path = entry.path();
                if path.is_dir() {
                    scan_rs_paths( path, rs_paths );
                } else if let Some( extention ) = path.extension() {
                    if extention == "rs" {
                        rs_paths.push( path );
                    }
                }
            }
        }
    }
}

/// Options passed to inwelling().
pub struct Opts {
    /// build.rs using inwelling() will re-run if downstream crates' Cargo.toml files have been changed.
    pub watch_manifest : bool,
    /// build.rs using inwelling() will re-run if downstream crates' .rs files have been changed.
    pub watch_rs_files : bool,
    /// if this flag is true, inwelling()'s returning value will contain .rs file paths.
    pub dump_rs_paths  : bool,
}

impl Default for Opts {
    fn default() -> Opts {
        Opts {
            watch_manifest : true,
            watch_rs_files : false,
            dump_rs_paths  : false,
        }
    }
}

/// Collects information from downstream crates. Including:
///
/// - Package names.
///
/// - Cargo.toml files' paths.
///
/// - metadata from `[package.metadata.inwelling.*]` sections in Cargo.toml files.
///
/// - Optional .rs file paths.
pub fn collect_downstream( Opts{ watch_manifest, watch_rs_files, dump_rs_paths }: Opts ) -> Downstream {
    let build_name = env::var("CARGO_PKG_NAME").expect("CARGO_PKG_NAME");

    let manifest_paths = locate_manifest_paths( &build_name );

    manifest_paths.into_iter().fold( Downstream::default(), |mut inwelling, (manifest_path, upstreams)| {
        if upstreams.contains( &build_name ) {
            let cargo_toml =
                fs::read_to_string( PathBuf::from( &manifest_path ))
                .expect( &format!( "to read {:?}", manifest_path ))
                .parse::<toml::Table>()
                .expect( &format!( "{:?} should be a valid manifest", manifest_path ));
            let package = cargo_toml.get( "package" )
                .expect( &format!( "{:?} should contain '[package]' section", manifest_path ));
            let package_name = package.as_table()
                .expect( &format!( "[package] section in {:?} should contain key-value pair(s)", manifest_path ))
                .get( "name" )
                .expect( &format!( "{:?} should contain package name", manifest_path ))
                .as_str()
                .expect( &format!( "{:?}'s package name should be a string", manifest_path ))
                .to_owned();

            let mut rs_paths = Vec::new();

            if watch_manifest {
                println!( "cargo:rerun-if-changed={}", manifest_path.to_str().unwrap() );
            }
            if dump_rs_paths || watch_rs_files {
                let manifest_dir = manifest_path.parent().unwrap();
                scan_rs_paths( &manifest_dir.join( "src"      ), &mut rs_paths );
                scan_rs_paths( &manifest_dir.join( "examples" ), &mut rs_paths );
                scan_rs_paths( &manifest_dir.join( "tests"    ), &mut rs_paths );
                if watch_rs_files {
                    rs_paths.iter().for_each( |rs_file|
                        println!( "cargo:rerun-if-changed={}", rs_file.to_str().unwrap() ));
                }
            }
            if let Some( metadata ) = package.get( "metadata" ) {
                if let Some( metadata_inwelling ) = metadata.get("inwelling") {
                    if let Some( metadata_inwelling_build ) = metadata_inwelling.get( &build_name ) {
                        inwelling.packages.push( Package{
                            name     : package_name,
                            manifest : manifest_path,
                            metadata : metadata_inwelling_build.clone(),
                            rs_paths : if dump_rs_paths { Some( rs_paths )} else { None },
                        });
                    }
                }
            }
        }

        inwelling
    })
}

// the path of the file that stores the downstream crate's manifest directory.
const MANIFEST_DIR_INWELLING: &'static str = "manifest_dir.inwelling";

fn collect_inwelling_pkgs_and_bsb_paths( build_name: &str, build_dir: &Path ) -> (HashSet<String>,HashSet<PathBuf> ) {
    let mut inwelling_pkgs = HashSet::<String>::new(); // which packages will generate manifest.inwelling
    let mut bsb_paths = HashSet::<PathBuf>::new(); // don't watch these paths starting with build_script_build

    for entry in build_dir.read_dir().unwrap() {
        if let Ok( entry ) = entry {
            let path = entry.path();
            if path.is_dir() {
                for entry in path.read_dir().unwrap() {
                    if let Ok( entry ) = entry {
                        let path = entry.path();
                        if path
                            .file_stem()
                            .and_then( |s| s.to_str() )
                            .map( |s| s.starts_with( "build_script_build" ))
                            .unwrap_or( false )
                        {
                            if let Some( ext ) = path.extension() {
                                if ext == "d" {
                                    for line in fs::read_to_string( &path ).unwrap().lines() {
                                        if let Some( colon ) = line.find(':') {
                                            for s in line[ colon+1..].split(' ') {
                                                if s.ends_with(".rs") {
                                                    let build_script = PathBuf::from( s );
                                                    if let Ok( contents ) = fs::read_to_string( &build_script ) {
                                                        if {  contents.contains( &format!( "\"{build_name}\"" ))
                                                           && contents.contains("inwelling")
                                                           && contents.contains("to")
                                                        } {
                                                            let parent = path.parent().unwrap();
                                                            let filename = parent.file_name().unwrap().to_str().unwrap();
                                                            let hyphen = filename.rfind('-').unwrap();
                                                            inwelling_pkgs.insert( filename[..hyphen].to_owned() );
                                                            bsb_paths.insert( parent.to_owned() );
    }}}}}}}}}}}}}}
    (inwelling_pkgs, bsb_paths)
}

fn locate_manifest_paths( build_name: &str ) -> HashMap<PathBuf,Vec<String>> {
    let mut path_bufs = HashMap::new();

    let out_dir = PathBuf::from( env::var( "OUT_DIR" ).expect( "$OUT_DIR should exist." ));
    let ancestors = out_dir.ancestors();
    let build_dir = ancestors.skip(2).next().expect( "'build' directory should exist." );

    let (inwelling_pkgs, bsb_paths) = collect_inwelling_pkgs_and_bsb_paths( build_name, &build_dir );

    let mut pending = true;
    while pending {
        pending = false;
        for entry in build_dir.read_dir().expect( &format!( "to list all sub dirs in {:?}", build_dir )) {
            if let Ok( entry ) = entry {
                let path = entry.path();
                if path.is_dir() {
                    let inwelling_file_path = path.join("out").join( MANIFEST_DIR_INWELLING );
                    if inwelling_file_path.exists() {
                        let contents = fs::read_to_string( &inwelling_file_path )
                            .expect( &format!( "to read {:?} to get one manifest path", inwelling_file_path ));
                        let mut lines = contents.lines();
                        let manifest_dir = lines.next()
                            .expect( &format!( "{:?} should contain the line of manifest dir.", inwelling_file_path ));
                        path_bufs
                            .entry( PathBuf::from( manifest_dir ).join( "Cargo.toml" ))
                            .or_insert_with( || lines.map( ToOwned::to_owned ).collect() );
<<<<<<< HEAD
                    } else if cfg!( target_env="msvc" ) && !bsb_paths.contains( &path ) {
=======
                    } else if cfg!( any( target_env="msvc", target_os="freebsd" )) && !bsb_paths.contains( &path ) {
>>>>>>> a4d9114b
                        if let Some(s) = path.file_name().unwrap().to_str() {
                            if let Some( hyphen ) = s.rfind('-') {
                                if inwelling_pkgs.contains( &s[..hyphen] ) {
                                    pending = true;
    }}}}}}}}
    path_bufs
}

/// Allow the upstream crate to collect information from this crate.
// The first line is manifest_dir
// The rest lines are upstream package names, one per line.
pub fn to( upstream: &str ) {
    let out_path =
        PathBuf::from(
            env::var( "OUT_DIR" )
                .expect( "$OUT_DIR should exist." )
        ).join( MANIFEST_DIR_INWELLING );
    if out_path.exists() {
        let mut f = File::options().append( true ).open( &out_path )
            .expect( &format!( "{:?} should be opened for appending.", out_path ));
        writeln!( &mut f, "{}", upstream )
            .expect( &format!( "An upstream name should be appended to {:?}.", out_path ));
    } else {
        let manifest_dir =
            env::var( "CARGO_MANIFEST_DIR" )
                .expect( "$CARGO_MANIFEST_DIR should exist." );
        fs::write(
            out_path,
            format!( "{}\n{}\n", manifest_dir, upstream )
        ).expect( "manifest_dir.txt generated." );
    }
}<|MERGE_RESOLUTION|>--- conflicted
+++ resolved
@@ -257,11 +257,7 @@
                         path_bufs
                             .entry( PathBuf::from( manifest_dir ).join( "Cargo.toml" ))
                             .or_insert_with( || lines.map( ToOwned::to_owned ).collect() );
-<<<<<<< HEAD
-                    } else if cfg!( target_env="msvc" ) && !bsb_paths.contains( &path ) {
-=======
                     } else if cfg!( any( target_env="msvc", target_os="freebsd" )) && !bsb_paths.contains( &path ) {
->>>>>>> a4d9114b
                         if let Some(s) = path.file_name().unwrap().to_str() {
                             if let Some( hyphen ) = s.rfind('-') {
                                 if inwelling_pkgs.contains( &s[..hyphen] ) {
